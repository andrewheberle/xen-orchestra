// @flow
import asyncMap from '@xen-orchestra/async-map'
import createLogger from '@xen-orchestra/log'
import { fromEvent, ignoreErrors, timeout } from 'promise-toolbox'
import { parseDuration } from '@vates/parse-duration'

import { debounceWithKey, REMOVE_CACHE_ENTRY } from '../_pDebounceWithKey'
import { waitAll } from '../_waitAll'
import { type Xapi } from '../xapi'
import { safeDateFormat, serializeError, type SimpleIdPattern, unboxIdsFromPattern } from '../utils'

import { type Executor, type Job } from './jobs'
import { type Schedule } from './scheduling'

const log = createLogger('xo:xo-mixins:metadata-backups')

const DIR_XO_CONFIG_BACKUPS = 'xo-config-backups'
const DIR_XO_POOL_METADATA_BACKUPS = 'xo-pool-metadata-backups'
const METADATA_BACKUP_JOB_TYPE = 'metadataBackup'

const compareTimestamp = (a, b) => a.timestamp - b.timestamp

const DEFAULT_RETENTION = 0

type ReportWhen = 'always' | 'failure' | 'never'

type Settings = {|
  reportWhen?: ReportWhen,
  retentionPoolMetadata?: number,
  retentionXoMetadata?: number,
|}

type MetadataBackupJob = {
  ...$Exact<Job>,
  pools?: SimpleIdPattern,
  remotes: SimpleIdPattern,
  settings: $Dict<Settings>,
  type: METADATA_BACKUP_JOB_TYPE,
  xoMetadata?: boolean,
}

const logInstantFailureTask = (logger, { data, error, message, parentId }) => {
  const taskId = logger.notice(message, {
    data,
    event: 'task.start',
    parentId,
  })
  logger.error(message, {
    event: 'task.end',
    result: serializeError(error),
    status: 'failure',
    taskId,
  })
}

const createSafeReaddir = (handler, methodName) => (path, options) =>
  handler.list(path, options).catch(error => {
    if (error?.code !== 'ENOENT') {
      log.warn(`${methodName} ${path}`, { error })
    }
    return []
  })

const deleteOldBackups = (handler, dir, retention, handleError) =>
  handler.list(dir).then(list => {
    list.sort()
    list = list.filter(timestamp => /^\d{8}T\d{6}Z$/.test(timestamp)).slice(0, -retention)
    return Promise.all(
      list.map(timestamp => {
        const backupDir = `${dir}/${timestamp}`
        return handler.rmtree(backupDir).catch(error => handleError(error, backupDir))
      })
    )
  }, handleError)

// metadata.json
//
// {
//   jobId: String,
//   jobName: String,
//   scheduleId: String,
//   scheduleName: String,
//   timestamp: number,
//   pool?: <Pool />
//   poolMaster?: <Host />
// }
//
// File structure on remotes:
//
// <remote>
// ├─ xo-config-backups
// │  └─ <schedule ID>
// │     └─ <YYYYMMDD>T<HHmmss>
// │        ├─ metadata.json
// │        └─ data.json
// └─ xo-pool-metadata-backups
//    └─ <schedule ID>
//       └─ <pool UUID>
//          └─ <YYYYMMDD>T<HHmmss>
//             ├─ metadata.json
//             └─ data
//
// Task logs emitted in a metadata backup execution:
//
// job.start(data: { reportWhen: ReportWhen })
// ├─ task.start(data: { type: 'pool', id: string, pool?: <Pool />, poolMaster?: <Host /> })
// │  ├─ task.start(data: { type: 'remote', id: string })
// │  │  └─ task.end
// │  └─ task.end
// ├─ task.start(data: { type: 'xo' })
// │  ├─ task.start(data: { type: 'remote', id: string })
// │  │  └─ task.end
// │  └─ task.end
// └─ job.end
export default class metadataBackup {
  _app: {
    createJob: ($Diff<MetadataBackupJob, {| id: string |}>) => Promise<MetadataBackupJob>,
    createSchedule: ($Diff<Schedule, {| id: string |}>) => Promise<Schedule>,
    deleteSchedule: (id: string) => Promise<void>,
    getXapi: (id: string) => Xapi,
    getJob: (id: string, ?METADATA_BACKUP_JOB_TYPE) => Promise<MetadataBackupJob>,
    updateJob: ($Shape<MetadataBackupJob>, ?boolean) => Promise<MetadataBackupJob>,
    removeJob: (id: string) => Promise<void>,
  }

  get runningMetadataRestores() {
    return this._runningMetadataRestores
  }

  constructor(app: any, { backup }) {
    this._app = app
    this._backupOptions = backup
    this._logger = undefined
    this._runningMetadataRestores = new Set()
    this._poolMetadataTimeout = parseDuration(backup.poolMetadataTimeout)

    const debounceDelay = parseDuration(backup.listingDebounce)
    this._listXoMetadataBackups = debounceWithKey(this._listXoMetadataBackups, debounceDelay, remoteId => remoteId)
    this._listPoolMetadataBackups = debounceWithKey(this._listPoolMetadataBackups, debounceDelay, remoteId => remoteId)

    app.on('start', async () => {
      this._logger = await app.getLogger('metadataRestore')

      app.registerJobExecutor(METADATA_BACKUP_JOB_TYPE, this._executor.bind(this))
    })
  }

  async _backupXo({ handlers, job, logger, retention, runJobId, schedule }) {
    const app = this._app

    const timestamp = Date.now()
    const taskId = logger.notice(`Starting XO metadata backup. (${job.id})`, {
      data: {
        type: 'xo',
      },
      event: 'task.start',
      parentId: runJobId,
    })

    try {
      const scheduleDir = `${DIR_XO_CONFIG_BACKUPS}/${schedule.id}`
      const dir = `${scheduleDir}/${safeDateFormat(timestamp)}`

      const data = await app.exportConfig()
      const fileName = `${dir}/data.json`

      const metadata = JSON.stringify(
        {
          jobId: job.id,
          jobName: job.name,
          scheduleId: schedule.id,
          scheduleName: schedule.name,
          timestamp,
        },
        null,
        2
      )
      const metaDataFileName = `${dir}/metadata.json`

      await asyncMap(handlers, async (handler, remoteId) => {
        const subTaskId = logger.notice(`Starting XO metadata backup for the remote (${remoteId}). (${job.id})`, {
          data: {
            id: remoteId,
            type: 'remote',
          },
          event: 'task.start',
          parentId: taskId,
        })

        try {
          const { dirMode } = this._backupOptions
          await Promise.all([
            handler.outputFile(fileName, data, { dirMode }),
            handler.outputFile(metaDataFileName, metadata, {
              dirMode,
            }),
          ])

          await deleteOldBackups(handler, scheduleDir, retention, (error, backupDir) => {
            logger.warning(
              backupDir !== undefined
                ? `unable to delete the folder ${backupDir}`
                : `unable to list backups for the remote (${remoteId})`,
              {
                event: 'task.warning',
                taskId: subTaskId,
                data: {
                  error,
                },
              }
            )
          })

          logger.notice(`Backuping XO metadata for the remote (${remoteId}) is a success. (${job.id})`, {
            event: 'task.end',
            status: 'success',
            taskId: subTaskId,
          })

          this._listXoMetadataBackups(REMOVE_CACHE_ENTRY, remoteId)
        } catch (error) {
          await handler.rmtree(dir).catch(error => {
            logger.warning(`unable to delete the folder ${dir}`, {
              event: 'task.warning',
              taskId: subTaskId,
              data: {
                error,
              },
            })
          })

          logger.error(`Backuping XO metadata for the remote (${remoteId}) has failed. (${job.id})`, {
            event: 'task.end',
            result: serializeError(error),
            status: 'failure',
            taskId: subTaskId,
          })
        }
      })

      logger.notice(`Backuping XO metadata is a success. (${job.id})`, {
        event: 'task.end',
        status: 'success',
        taskId,
      })
    } catch (error) {
      logger.error(`Backuping XO metadata has failed. (${job.id})`, {
        event: 'task.end',
        result: serializeError(error),
        status: 'failure',
        taskId,
      })
    }
  }

  async _backupPool(poolId, { cancelToken, handlers, job, logger, retention, runJobId, schedule, xapi }) {
    const poolMaster = await xapi.getRecord('host', xapi.pool.master)::ignoreErrors()
    const timestamp = Date.now()
    const taskId = logger.notice(`Starting metadata backup for the pool (${poolId}). (${job.id})`, {
      data: {
        id: poolId,
        pool: xapi.pool,
        poolMaster,
        type: 'pool',
      },
      event: 'task.start',
      parentId: runJobId,
    })

    try {
      const poolDir = `${DIR_XO_POOL_METADATA_BACKUPS}/${schedule.id}/${poolId}`
      const dir = `${poolDir}/${safeDateFormat(timestamp)}`

      // TODO: export the metadata only once then split the stream between remotes
      const stream = await xapi.exportPoolMetadata(cancelToken)
      const fileName = `${dir}/data`

      const metadata = JSON.stringify(
        {
          jobId: job.id,
          jobName: job.name,
          pool: xapi.pool,
          poolMaster,
          scheduleId: schedule.id,
          scheduleName: schedule.name,
          timestamp,
        },
        null,
        2
      )
      const metaDataFileName = `${dir}/metadata.json`

      await asyncMap(handlers, async (handler, remoteId) => {
        const subTaskId = logger.notice(
          `Starting metadata backup for the pool (${poolId}) for the remote (${remoteId}). (${job.id})`,
          {
            data: {
              id: remoteId,
              type: 'remote',
            },
            event: 'task.start',
            parentId: taskId,
          }
        )

        try {
          const { dirMode } = this._backupOptions
          await waitAll([
            (async () => {
<<<<<<< HEAD
=======
              outputStream = await handler.createOutputStream(fileName, {
                dirMode,
              })

              // 'readable-stream/pipeline' not call the callback when an error throws
              // from the readable stream
              stream.pipe(outputStream)
>>>>>>> 26554211
              return timeout.call(
                handler.outputStream(stream, fileName).catch(error => {
                  stream.destroy()
                  if (error.message !== 'aborted') {
                    throw error
                  }
                }),
                this._poolMetadataTimeout
              )
            })(),
            handler.outputFile(metaDataFileName, metadata, {
              dirMode,
            }),
          ])

          await deleteOldBackups(handler, poolDir, retention, (error, backupDir) => {
            logger.warning(
              backupDir !== undefined
                ? `unable to delete the folder ${backupDir}`
                : `unable to list backups for the remote (${remoteId})`,
              {
                event: 'task.warning',
                taskId: subTaskId,
                data: {
                  error,
                },
              }
            )
          })

          logger.notice(`Backuping pool metadata (${poolId}) for the remote (${remoteId}) is a success. (${job.id})`, {
            event: 'task.end',
            status: 'success',
            taskId: subTaskId,
          })

          this._listPoolMetadataBackups(REMOVE_CACHE_ENTRY, remoteId)
        } catch (error) {
          await handler.rmtree(dir).catch(error => {
            logger.warning(`unable to delete the folder ${dir}`, {
              event: 'task.warning',
              taskId: subTaskId,
              data: {
                error,
              },
            })
          })

          logger.error(`Backuping pool metadata (${poolId}) for the remote (${remoteId}) has failed. (${job.id})`, {
            event: 'task.end',
            result: serializeError(error),
            status: 'failure',
            taskId: subTaskId,
          })
        }
      })

      logger.notice(`Backuping pool metadata (${poolId}) is a success. (${job.id})`, {
        event: 'task.end',
        status: 'success',
        taskId,
      })
    } catch (error) {
      logger.error(`Backuping pool metadata (${poolId}) has failed. (${job.id})`, {
        event: 'task.end',
        result: serializeError(error),
        status: 'failure',
        taskId,
      })
    }
  }

  async _executor({ cancelToken, job: job_, logger, runJobId, schedule }): Executor {
    if (schedule === undefined) {
      throw new Error('backup job cannot run without a schedule')
    }

    const job: MetadataBackupJob = (job_: any)
    const remoteIds = unboxIdsFromPattern(job.remotes)
    if (remoteIds.length === 0) {
      throw new Error('metadata backup job cannot run without remotes')
    }

    const poolIds = unboxIdsFromPattern(job.pools)
    const isEmptyPools = poolIds.length === 0
    if (!job.xoMetadata && isEmptyPools) {
      throw new Error('no metadata mode found')
    }

    let { retentionXoMetadata, retentionPoolMetadata } = job.settings[schedule.id] || {}

    // it also replaces null retentions introduced by the commit
    // https://github.com/vatesfr/xen-orchestra/commit/fea5117ed83b58d3a57715b32d63d46e3004a094#diff-c02703199db2a4c217943cf8e02b91deR40
    if (retentionXoMetadata == null) {
      retentionXoMetadata = DEFAULT_RETENTION
    }
    if (retentionPoolMetadata == null) {
      retentionPoolMetadata = DEFAULT_RETENTION
    }

    if (
      (retentionPoolMetadata === 0 && retentionXoMetadata === 0) ||
      (!job.xoMetadata && retentionPoolMetadata === 0) ||
      (isEmptyPools && retentionXoMetadata === 0)
    ) {
      throw new Error('no retentions corresponding to the metadata modes found')
    }

    cancelToken.throwIfRequested()

    const app = this._app

    const handlers = {}
    await Promise.all(
      remoteIds.map(id =>
        app.getRemoteHandler(id).then(
          handler => {
            handlers[id] = handler
          },
          error => {
            logInstantFailureTask(logger, {
              data: {
                type: 'remote',
                id,
              },
              error,
              message: `unable to get the handler for the remote (${id})`,
              parentId: runJobId,
            })
          }
        )
      )
    )

    if (Object.keys(handlers).length === 0) {
      return
    }

    const promises = []
    if (job.xoMetadata && retentionXoMetadata !== 0) {
      promises.push(
        this._backupXo({
          handlers,
          job,
          logger,
          retention: retentionXoMetadata,
          runJobId,
          schedule,
        })
      )
    }

    if (!isEmptyPools && retentionPoolMetadata !== 0) {
      poolIds.forEach(id => {
        let xapi
        try {
          xapi = this._app.getXapi(id)
        } catch (error) {
          logInstantFailureTask(logger, {
            data: {
              type: 'pool',
              id,
            },
            error,
            message: `unable to get the xapi associated to the pool (${id})`,
            parentId: runJobId,
          })
        }
        if (xapi !== undefined) {
          promises.push(
            this._backupPool(id, {
              cancelToken,
              handlers,
              job,
              logger,
              retention: retentionPoolMetadata,
              runJobId,
              schedule,
              xapi,
            })
          )
        }
      })
    }

    return Promise.all(promises)
  }

  async createMetadataBackupJob(
    props: $Diff<MetadataBackupJob, {| id: string |}>,
    schedules: $Dict<$Diff<Schedule, {| id: string |}>>
  ): Promise<MetadataBackupJob> {
    const app = this._app

    const job: MetadataBackupJob = await app.createJob({
      ...props,
      type: METADATA_BACKUP_JOB_TYPE,
    })

    const { id: jobId, settings } = job
    await asyncMap(schedules, async (schedule, tmpId) => {
      const { id: scheduleId } = await app.createSchedule({
        ...schedule,
        jobId,
      })
      settings[scheduleId] = settings[tmpId]
      delete settings[tmpId]
    })
    await app.updateJob({ id: jobId, settings })

    return job
  }

  async deleteMetadataBackupJob(id: string): Promise<void> {
    const app = this._app
    const [schedules] = await Promise.all([
      app.getAllSchedules(),
      // it test if the job is of type metadataBackup
      app.getJob(id, METADATA_BACKUP_JOB_TYPE),
    ])

    await Promise.all([
      app.removeJob(id),
      asyncMap(schedules, schedule => {
        if (schedule.id === id) {
          return app.deleteSchedule(id)
        }
      }),
    ])
  }

  // xoBackups
  // [{
  //   id: `${remoteId}/folderPath`,
  //   jobId,
  //   jobName,
  //   scheduleId,
  //   scheduleName,
  //   timestamp
  // }]
  async _listXoMetadataBackups(remoteId, handler) {
    const safeReaddir = createSafeReaddir(handler, 'listXoMetadataBackups')

    const backups = []
    await asyncMap(safeReaddir(DIR_XO_CONFIG_BACKUPS, { prependDir: true }), scheduleDir =>
      asyncMap(safeReaddir(scheduleDir, { prependDir: true }), async backupDir => {
        try {
          backups.push({
            id: `${remoteId}${backupDir}`,
            ...JSON.parse(String(await handler.readFile(`${backupDir}/metadata.json`))),
          })
        } catch (error) {
          log.warn(`listXoMetadataBackups ${backupDir}`, { error })
        }
      })
    )

    return backups.sort(compareTimestamp)
  }

  // poolBackups
  // {
  //   [<Pool ID>]: [{
  //     id: `${remoteId}/folderPath`,
  //     jobId,
  //     jobName,
  //     scheduleId,
  //     scheduleName,
  //     timestamp,
  //     pool,
  //     poolMaster,
  //   }]
  // }
  async _listPoolMetadataBackups(remoteId, handler) {
    const safeReaddir = createSafeReaddir(handler, 'listXoMetadataBackups')

    const backupsByPool = {}
    await asyncMap(safeReaddir(DIR_XO_POOL_METADATA_BACKUPS, { prependDir: true }), scheduleDir =>
      asyncMap(safeReaddir(scheduleDir), poolId => {
        const backups = backupsByPool[poolId] ?? (backupsByPool[poolId] = [])
        return asyncMap(safeReaddir(`${scheduleDir}/${poolId}`, { prependDir: true }), async backupDir => {
          try {
            backups.push({
              id: `${remoteId}${backupDir}`,
              ...JSON.parse(String(await handler.readFile(`${backupDir}/metadata.json`))),
            })
          } catch (error) {
            log.warn(`listPoolMetadataBackups ${backupDir}`, {
              error,
            })
          }
        })
      })
    )

    // delete empty entries and sort backups
    Object.keys(backupsByPool).forEach(poolId => {
      const backups = backupsByPool[poolId]
      if (backups.length === 0) {
        delete backupsByPool[poolId]
      } else {
        backups.sort(compareTimestamp)
      }
    })

    return backupsByPool
  }

  //  {
  //    xo: {
  //      [remote ID]: xoBackups
  //    },
  //    pool: {
  //      [remote ID]: poolBackups
  //    }
  //  }
  async listMetadataBackups(remoteIds: string[]) {
    const app = this._app

    const xo = {}
    const pool = {}
    await Promise.all(
      remoteIds.map(async remoteId => {
        try {
          const handler = await app.getRemoteHandler(remoteId)

          const [xoList, poolList] = await Promise.all([
            this._listXoMetadataBackups(remoteId, handler),
            this._listPoolMetadataBackups(remoteId, handler),
          ])
          if (xoList.length !== 0) {
            xo[remoteId] = xoList
          }
          if (Object.keys(poolList).length !== 0) {
            pool[remoteId] = poolList
          }
        } catch (error) {
          log.warn(`listMetadataBackups for remote ${remoteId}`, { error })
        }
      })
    )

    return {
      xo,
      pool,
    }
  }

  // Task logs emitted in a restore execution:
  //
  // task.start(message: 'restore', data: <Metadata />)
  // └─ task.end
  async restoreMetadataBackup(id: string) {
    const app = this._app
    const logger = this._logger
    const message = 'metadataRestore'
    const [remoteId, dir, ...path] = id.split('/')
    const handler = await app.getRemoteHandler(remoteId)
    const metadataFolder = `${dir}/${path.join('/')}`

    const taskId = logger.notice(message, {
      event: 'task.start',
      data: JSON.parse(String(await handler.readFile(`${metadataFolder}/metadata.json`))),
    })
    try {
      this._runningMetadataRestores.add(taskId)

      let result
      if (dir === DIR_XO_CONFIG_BACKUPS) {
        result = await app.importConfig(await handler.readFile(`${metadataFolder}/data.json`))
      } else {
        result = await app
          .getXapi(path[1])
          .importPoolMetadata(await handler.createReadStream(`${metadataFolder}/data`), true)
      }

      logger.notice(message, {
        event: 'task.end',
        result,
        status: 'success',
        taskId,
      })
    } catch (error) {
      logger.error(message, {
        event: 'task.end',
        result: serializeError(error),
        status: 'failure',
        taskId,
      })
      throw error
    } finally {
      this._runningMetadataRestores.delete(taskId)
    }
  }

  async deleteMetadataBackup(id: string) {
    const uuidReg = '\\w{8}(-\\w{4}){3}-\\w{12}'
    const metadataDirReg = 'xo-(config|pool-metadata)-backups'
    const timestampReg = '\\d{8}T\\d{6}Z'

    const regexp = new RegExp(`^/?${uuidReg}/${metadataDirReg}/${uuidReg}(/${uuidReg})?/${timestampReg}`)

    if (!regexp.test(id)) {
      throw new Error(`The id (${id}) not correspond to a metadata folder`)
    }
    const app = this._app
    const [remoteId, ...path] = id.split('/')

    const handler = await app.getRemoteHandler(remoteId)
    await handler.rmtree(path.join('/'))

    if (path[0] === 'xo-config-backups') {
      this._listXoMetadataBackups(REMOVE_CACHE_ENTRY, remoteId)
    } else {
      this._listPoolMetadataBackups(REMOVE_CACHE_ENTRY, remoteId)
    }
  }
}<|MERGE_RESOLUTION|>--- conflicted
+++ resolved
@@ -307,16 +307,6 @@
           const { dirMode } = this._backupOptions
           await waitAll([
             (async () => {
-<<<<<<< HEAD
-=======
-              outputStream = await handler.createOutputStream(fileName, {
-                dirMode,
-              })
-
-              // 'readable-stream/pipeline' not call the callback when an error throws
-              // from the readable stream
-              stream.pipe(outputStream)
->>>>>>> 26554211
               return timeout.call(
                 handler.outputStream(stream, fileName).catch(error => {
                   stream.destroy()
