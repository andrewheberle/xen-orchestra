// @flow

// $FlowFixMe
import getStream from 'get-stream'

import asyncMap from '@xen-orchestra/async-map'
import limit from 'limit-concurrency-decorator'
import path, { basename } from 'path'
import synchronized from 'decorator-synchronized'
import { fromCallback, fromEvent, ignoreErrors, timeout } from 'promise-toolbox'
import { parse } from 'xo-remote-parser'
import { randomBytes } from 'crypto'
import { type Readable, type Writable } from 'stream'

import normalizePath from './_normalizePath'
import { createChecksumStream, validChecksumOfReadStream } from './checksum'

const { dirname } = path.posix

type Data = Buffer | Readable | string
type FileDescriptor = {| fd: mixed, path: string |}
type LaxReadable = Readable & Object
type LaxWritable = Writable & Object
type RemoteInfo = { used?: number, size?: number }

type File = FileDescriptor | string

const checksumFile = file => file + '.checksum'
const computeRate = (hrtime: number[], size: number) => {
  const seconds = hrtime[0] + hrtime[1] / 1e9
  return size / seconds
}

const DEFAULT_TIMEOUT = 6e5 // 10 min
const DEFAULT_MAX_PARALLEL_OPERATIONS = 10

const ignoreEnoent = error => {
  if (error == null || error.code !== 'ENOENT') {
    throw error
  }
}

class PrefixWrapper {
  constructor(handler, prefix) {
    this._prefix = prefix
    this._handler = handler
  }

  get type() {
    return this._handler.type
  }

  // necessary to remove the prefix from the path with `prependDir` option
  async list(dir, opts) {
    const entries = await this._handler.list(this._resolve(dir), opts)
    if (opts != null && opts.prependDir) {
      const n = this._prefix.length
      entries.forEach((entry, i, entries) => {
        entries[i] = entry.slice(n)
      })
    }
    return entries
  }

  rename(oldPath, newPath) {
    return this._handler.rename(this._resolve(oldPath), this._resolve(newPath))
  }

  _resolve(path) {
    return this._prefix + normalizePath(path)
  }
}

export default class RemoteHandlerAbstract {
  _remote: Object
  _timeout: number

  constructor(remote: any, options: Object = {}) {
    if (remote.url === 'test://') {
      this._remote = remote
    } else {
      this._remote = { ...remote, ...parse(remote.url) }
      if (this._remote.type !== this.type) {
        throw new Error('Incorrect remote type')
      }
    }
    ;({ timeout: this._timeout = DEFAULT_TIMEOUT } = options)

    const sharedLimit = limit(options.maxParallelOperations ?? DEFAULT_MAX_PARALLEL_OPERATIONS)
    this.closeFile = sharedLimit(this.closeFile)
    this.getInfo = sharedLimit(this.getInfo)
    this.getSize = sharedLimit(this.getSize)
    this.list = sharedLimit(this.list)
    this.mkdir = sharedLimit(this.mkdir)
    this.openFile = sharedLimit(this.openFile)
    this.outputFile = sharedLimit(this.outputFile)
    this.read = sharedLimit(this.read)
    this.readFile = sharedLimit(this.readFile)
    this.rename = sharedLimit(this.rename)
    this.rmdir = sharedLimit(this.rmdir)
    this.truncate = sharedLimit(this.truncate)
    this.unlink = sharedLimit(this.unlink)
    this.write = sharedLimit(this.write)
    this.writeFile = sharedLimit(this.writeFile)
  }

  // Public members

  get type(): string {
    throw new Error('Not implemented')
  }

  addPrefix(prefix: string) {
    prefix = normalizePath(prefix)
    return prefix === '/' ? this : new PrefixWrapper(this, prefix)
  }

  async closeFile(fd: FileDescriptor): Promise<void> {
    await this.__closeFile(fd)
  }

<<<<<<< HEAD
=======
  // TODO: remove method
  async createOutputStream(file: File, { checksum = false, dirMode, ...options }: Object = {}): Promise<LaxWritable> {
    if (typeof file === 'string') {
      file = normalizePath(file)
    }
    const path = typeof file === 'string' ? file : file.path
    const streamP = timeout.call(
      this._createOutputStream(file, {
        dirMode,
        flags: 'wx',
        ...options,
      }),
      this._timeout
    )

    if (!checksum) {
      return streamP
    }

    const checksumStream = createChecksumStream()
    const forwardError = error => {
      checksumStream.emit('error', error)
    }

    const stream = await streamP
    stream.on('error', forwardError)
    checksumStream.pipe(stream)

    // $FlowFixMe
    checksumStream.checksumWritten = checksumStream.checksum
      .then(value => this._outputFile(checksumFile(path), value, { flags: 'wx' }))
      .catch(forwardError)

    return checksumStream
  }

>>>>>>> 26554211
  createReadStream(
    file: File,
    { checksum = false, ignoreMissingChecksum = false, ...options }: Object = {}
  ): Promise<LaxReadable> {
    if (typeof file === 'string') {
      file = normalizePath(file)
    }
    const path = typeof file === 'string' ? file : file.path
    const streamP = timeout.call(this._createReadStream(file, options), this._timeout).then(stream => {
      // detect early errors
      let promise = fromEvent(stream, 'readable')

      // try to add the length prop if missing and not a range stream
      if (stream.length === undefined && options.end === undefined && options.start === undefined) {
        promise = Promise.all([
          promise,
          ignoreErrors.call(
            this._getSize(file).then(size => {
              stream.length = size
            })
          ),
        ])
      }

      return promise.then(() => stream)
    })

    if (!checksum) {
      return streamP
    }

    // avoid a unhandled rejection warning
    ignoreErrors.call(streamP)

    return this._readFile(checksumFile(path), { flags: 'r' }).then(
      checksum =>
        streamP.then(stream => {
          const { length } = stream
          stream = (validChecksumOfReadStream(stream, String(checksum).trim()): LaxReadable)
          stream.length = length

          return stream
        }),
      error => {
        if (ignoreMissingChecksum && error && error.code === 'ENOENT') {
          return streamP
        }
        throw error
      }
    )
  }

  // write a stream to a file using a temporary file
  async outputStream(
    input: Readable | Promise<Readable>,
    path: string,
    { checksum = true, dirMode }: { checksum?: boolean, dirMode?: number } = {}
  ): Promise<void> {
    path = normalizePath(path)
    return this._outputStream(await input, normalizePath(path), {
      checksum,
      dirMode,
    })
  }

  // Free the resources possibly dedicated to put the remote at work, when it
  // is no more needed
  //
  // FIXME: Some handlers are implemented based on system-wide mecanisms (such
  // as mount), forgetting them might breaking other processes using the same
  // remote.
  @synchronized()
  async forget(): Promise<void> {
    await this._forget()
  }

  async getInfo(): Promise<RemoteInfo> {
    return timeout.call(this._getInfo(), this._timeout)
  }

  async getSize(file: File): Promise<number> {
    return timeout.call(this._getSize(typeof file === 'string' ? normalizePath(file) : file), this._timeout)
  }

  async list(
    dir: string,
    { filter, prependDir = false }: { filter?: (name: string) => boolean, prependDir?: boolean } = {}
  ): Promise<string[]> {
    const virtualDir = normalizePath(dir)
    dir = normalizePath(dir)

    let entries = await timeout.call(this._list(dir), this._timeout)
    if (filter !== undefined) {
      entries = entries.filter(filter)
    }

    if (prependDir) {
      entries.forEach((entry, i) => {
        entries[i] = virtualDir + '/' + entry
      })
    }

    return entries
  }

  async mkdir(dir: string, { mode }: { mode?: number } = {}): Promise<void> {
    await this.__mkdir(normalizePath(dir), { mode })
  }

  async mktree(dir: string, { mode }: { mode?: number } = {}): Promise<void> {
    await this._mktree(normalizePath(dir), { mode })
  }

  openFile(path: string, flags: string): Promise<FileDescriptor> {
    return this.__openFile(path, flags)
  }

  async outputFile(
    file: string,
    data: Data,
    { dirMode, flags = 'wx' }: { dirMode?: number, flags?: string } = {}
  ): Promise<void> {
    await this._outputFile(normalizePath(file), data, { dirMode, flags })
  }

  async read(file: File, buffer: Buffer, position?: number): Promise<{| bytesRead: number, buffer: Buffer |}> {
    return this._read(typeof file === 'string' ? normalizePath(file) : file, buffer, position)
  }

  async readFile(file: string, { flags = 'r' }: { flags?: string } = {}): Promise<Buffer> {
    return this._readFile(normalizePath(file), { flags })
  }

  async rename(oldPath: string, newPath: string, { checksum = false }: Object = {}) {
    oldPath = normalizePath(oldPath)
    newPath = normalizePath(newPath)

    let p = timeout.call(this._rename(oldPath, newPath), this._timeout)
    if (checksum) {
      p = Promise.all([p, this._rename(checksumFile(oldPath), checksumFile(newPath))])
    }
    return p
  }

  async rmdir(dir: string): Promise<void> {
    await timeout.call(this._rmdir(normalizePath(dir)).catch(ignoreEnoent), this._timeout)
  }

  async rmtree(dir: string): Promise<void> {
    await this._rmtree(normalizePath(dir))
  }

  // Asks the handler to sync the state of the effective remote with its'
  // metadata
  //
  // This method MUST ALWAYS be called before using the handler.
  @synchronized()
  async sync(): Promise<void> {
    await this._sync()
  }

  async test(): Promise<Object> {
    const SIZE = 1024 * 1024 * 10
    const testFileName = normalizePath(`${Date.now()}.test`)
    const data = await fromCallback(randomBytes, SIZE)
    let step = 'write'
    try {
      const writeStart = process.hrtime()
      await this._outputFile(testFileName, data, { flags: 'wx' })
      const writeDuration = process.hrtime(writeStart)

      step = 'read'
      const readStart = process.hrtime()
      const read = await this._readFile(testFileName, { flags: 'r' })
      const readDuration = process.hrtime(readStart)

      if (!data.equals(read)) {
        throw new Error('output and input did not match')
      }
      return {
        success: true,
        writeRate: computeRate(writeDuration, SIZE),
        readRate: computeRate(readDuration, SIZE),
      }
    } catch (error) {
      return {
        success: false,
        step,
        file: testFileName,
        error: error.message || String(error),
      }
    } finally {
      ignoreErrors.call(this._unlink(testFileName))
    }
  }

  async truncate(file: string, len: number): Promise<void> {
    await this._truncate(file, len)
  }

  async unlink(file: string, { checksum = true }: Object = {}): Promise<void> {
    file = normalizePath(file)

    if (checksum) {
      ignoreErrors.call(this._unlink(checksumFile(file)))
    }

    await this._unlink(file).catch(ignoreEnoent)
  }

  async write(file: File, buffer: Buffer, position: number): Promise<{| bytesWritten: number, buffer: Buffer |}> {
    await this._write(typeof file === 'string' ? normalizePath(file) : file, buffer, position)
  }

  async writeFile(file: string, data: Data, { flags = 'wx' }: { flags?: string } = {}): Promise<void> {
    await this._writeFile(normalizePath(file), data, { flags })
  }

  // Methods that can be called by private methods to avoid parallel limit on public methods

  async __closeFile(fd: FileDescriptor): Promise<void> {
    await timeout.call(this._closeFile(fd.fd), this._timeout)
  }

  async __mkdir(dir: string, { mode }: { mode?: number } = {}): Promise<void> {
    try {
      await this._mkdir(dir, { mode })
    } catch (error) {
      if (error == null || error.code !== 'EEXIST') {
        throw error
      }

      // this operation will throw if it's not already a directory
      await this._list(dir)
    }
  }

  async __openFile(path: string, flags: string): Promise<FileDescriptor> {
    path = normalizePath(path)

    return {
      fd: await timeout.call(this._openFile(path, flags), this._timeout),
      path,
    }
  }

  // Methods that can be implemented by inheriting classes

  async _closeFile(fd: mixed): Promise<void> {
    throw new Error('Not implemented')
  }

  async _createOutputStream(file: File, { dirMode, ...options }: Object = {}): Promise<LaxWritable> {
    try {
      return await this._createWriteStream(file, options)
    } catch (error) {
      if (typeof file !== 'string' || error.code !== 'ENOENT') {
        throw error
      }
    }

    await this._mktree(dirname(file), { mode: dirMode })
    return this._createOutputStream(file, options)
  }

  async _createReadStream(file: File, options?: Object): Promise<LaxReadable> {
    throw new Error('Not implemented')
  }

  async _createWriteStream(file: File, options: Object): Promise<LaxWritable> {
    throw new Error('Not implemented')
  }

  // called to finalize the remote
  async _forget(): Promise<void> {}

  async _getInfo(): Promise<Object> {
    return {}
  }

  async _getSize(file: File): Promise<number> {
    throw new Error('Not implemented')
  }

  async _list(dir: string): Promise<string[]> {
    throw new Error('Not implemented')
  }

  async _mkdir(dir: string): Promise<void> {
    throw new Error('Not implemented')
  }

  async _mktree(dir: string, { mode }: { mode?: number } = {}): Promise<void> {
    try {
      return await this.__mkdir(dir, { mode })
    } catch (error) {
      if (error.code !== 'ENOENT') {
        throw error
      }
    }

    await this._mktree(dirname(dir), { mode })
    return this._mktree(dir, { mode })
  }

  async _openFile(path: string, flags: string): Promise<mixed> {
    throw new Error('Not implemented')
  }

  async _outputFile(file: string, data: Data, { dirMode, flags }: { dirMode?: number, flags?: string }): Promise<void> {
    try {
      return await this._writeFile(file, data, { flags })
    } catch (error) {
      if (error.code !== 'ENOENT') {
        throw error
      }
    }

    await this._mktree(dirname(file), { mode: dirMode })
    return this._outputFile(file, data, { flags })
  }

<<<<<<< HEAD
  async _createOutputStreamChecksum(
    file: File,
    { checksum = false, ...options }: Object = {}
  ): Promise<LaxWritable> {
    if (typeof file === 'string') {
      file = normalizePath(file)
    }
    const path = typeof file === 'string' ? file : file.path
    const streamP = timeout.call(
      this._createOutputStream(file, {
        flags: 'wx',
        ...options,
      }),
      this._timeout
    )

    if (!checksum) {
      return streamP
    }

    const checksumStream = createChecksumStream()
    const forwardError = error => {
      checksumStream.emit('error', error)
    }

    const stream = await streamP
    stream.on('error', forwardError)
    checksumStream.pipe(stream)

    // $FlowFixMe
    checksumStream.checksumWritten = checksumStream.checksum
      .then(value =>
        this._outputFile(checksumFile(path), value, { flags: 'wx' })
      )
      .catch(forwardError)

    return checksumStream
  }

  async _outputStream(input, path, { checksum }) {
    const tmpPath = `${dirname(path)}/.${basename(path)}`
    const output = await this._createOutputStreamChecksum(tmpPath, { checksum })
=======
  async _outputStream(input: Readable, path: string, { checksum, dirMode }: { checksum?: boolean, dirMode?: number }) {
    const tmpPath = `${dirname(path)}/.${basename(path)}`
    const output = await this.createOutputStream(tmpPath, {
      checksum,
      dirMode,
    })
>>>>>>> 26554211
    try {
      input.pipe(output)
      await fromEvent(output, 'finish')
      await output.checksumWritten
      // $FlowFixMe
      await input.task
      await this.rename(tmpPath, path, { checksum })
    } catch (error) {
      await this.unlink(tmpPath, { checksum })
      throw error
    }
  }

  _read(file: File, buffer: Buffer, position?: number): Promise<{| bytesRead: number, buffer: Buffer |}> {
    throw new Error('Not implemented')
  }

  _readFile(file: string, options?: Object): Promise<Buffer> {
    return this._createReadStream(file, options).then(getStream.buffer)
  }

  async _rename(oldPath: string, newPath: string) {
    throw new Error('Not implemented')
  }

  async _rmdir(dir: string) {
    throw new Error('Not implemented')
  }

  async _rmtree(dir: string) {
    try {
      return await this._rmdir(dir)
    } catch (error) {
      if (error.code !== 'ENOTEMPTY') {
        throw error
      }
    }

    const files = await this._list(dir)
    await asyncMap(files, file =>
      this._unlink(`${dir}/${file}`).catch(error => {
        if (error.code === 'EISDIR') {
          return this._rmtree(`${dir}/${file}`)
        }
        throw error
      })
    )
    return this._rmtree(dir)
  }

  // called to initialize the remote
  async _sync(): Promise<void> {}

  async _unlink(file: string): Promise<void> {
    throw new Error('Not implemented')
  }

  async _write(file: File, buffer: Buffer, position: number): Promise<void> {
    const isPath = typeof file === 'string'
    if (isPath) {
      file = await this.__openFile(file, 'r+')
    }
    try {
      return await this._writeFd(file, buffer, position)
    } finally {
      if (isPath) {
        await this.__closeFile(file)
      }
    }
  }

  async _writeFd(fd: FileDescriptor, buffer: Buffer, position: number): Promise<void> {
    throw new Error('Not implemented')
  }

  async _writeFile(file: string, data: Data, options: { flags?: string }): Promise<void> {
    throw new Error('Not implemented')
  }
}

function createPrefixWrapperMethods() {
  const pPw = PrefixWrapper.prototype
  const pRha = RemoteHandlerAbstract.prototype

  const {
    defineProperty,
    getOwnPropertyDescriptor,
    prototype: { hasOwnProperty },
  } = Object

  Object.getOwnPropertyNames(pRha).forEach(name => {
    let descriptor, value
    if (
      hasOwnProperty.call(pPw, name) ||
      name[0] === '_' ||
      typeof (value = (descriptor = getOwnPropertyDescriptor(pRha, name)).value) !== 'function'
    ) {
      return
    }

    descriptor.value = function () {
      let path
      if (arguments.length !== 0 && typeof (path = arguments[0]) === 'string') {
        arguments[0] = this._resolve(path)
      }
      return value.apply(this._handler, arguments)
    }

    defineProperty(pPw, name, descriptor)
  })
}
createPrefixWrapperMethods()<|MERGE_RESOLUTION|>--- conflicted
+++ resolved
@@ -119,45 +119,6 @@
     await this.__closeFile(fd)
   }
 
-<<<<<<< HEAD
-=======
-  // TODO: remove method
-  async createOutputStream(file: File, { checksum = false, dirMode, ...options }: Object = {}): Promise<LaxWritable> {
-    if (typeof file === 'string') {
-      file = normalizePath(file)
-    }
-    const path = typeof file === 'string' ? file : file.path
-    const streamP = timeout.call(
-      this._createOutputStream(file, {
-        dirMode,
-        flags: 'wx',
-        ...options,
-      }),
-      this._timeout
-    )
-
-    if (!checksum) {
-      return streamP
-    }
-
-    const checksumStream = createChecksumStream()
-    const forwardError = error => {
-      checksumStream.emit('error', error)
-    }
-
-    const stream = await streamP
-    stream.on('error', forwardError)
-    checksumStream.pipe(stream)
-
-    // $FlowFixMe
-    checksumStream.checksumWritten = checksumStream.checksum
-      .then(value => this._outputFile(checksumFile(path), value, { flags: 'wx' }))
-      .catch(forwardError)
-
-    return checksumStream
-  }
-
->>>>>>> 26554211
   createReadStream(
     file: File,
     { checksum = false, ignoreMissingChecksum = false, ...options }: Object = {}
@@ -480,11 +441,7 @@
     return this._outputFile(file, data, { flags })
   }
 
-<<<<<<< HEAD
-  async _createOutputStreamChecksum(
-    file: File,
-    { checksum = false, ...options }: Object = {}
-  ): Promise<LaxWritable> {
+  async _createOutputStreamChecksum(file: File, { checksum = false, ...options }: Object = {}): Promise<LaxWritable> {
     if (typeof file === 'string') {
       file = normalizePath(file)
     }
@@ -512,25 +469,16 @@
 
     // $FlowFixMe
     checksumStream.checksumWritten = checksumStream.checksum
-      .then(value =>
-        this._outputFile(checksumFile(path), value, { flags: 'wx' })
-      )
+      .then(value => this._outputFile(checksumFile(path), value, { flags: 'wx' }))
       .catch(forwardError)
 
     return checksumStream
   }
 
-  async _outputStream(input, path, { checksum }) {
-    const tmpPath = `${dirname(path)}/.${basename(path)}`
-    const output = await this._createOutputStreamChecksum(tmpPath, { checksum })
-=======
   async _outputStream(input: Readable, path: string, { checksum, dirMode }: { checksum?: boolean, dirMode?: number }) {
     const tmpPath = `${dirname(path)}/.${basename(path)}`
-    const output = await this.createOutputStream(tmpPath, {
-      checksum,
-      dirMode,
-    })
->>>>>>> 26554211
+
+    const output = await this._createOutputStreamChecksum(tmpPath, { checksum })
     try {
       input.pipe(output)
       await fromEvent(output, 'finish')
