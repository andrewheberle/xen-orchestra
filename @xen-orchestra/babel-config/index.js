--- conflicted
+++ resolved
@@ -20,30 +20,7 @@
     // disabled until https://github.com/babel/babel/issues/8323 is resolved
     // loose: true,
 
-<<<<<<< HEAD
-      shippedProposals: true,
-      targets: (() => {
-        const targets = {}
-
-        if (pkg.browserslist !== undefined) {
-          targets.browsers = pkg.browserslist
-        }
-
-        let node = (pkg.engines || {}).node
-        if (node !== undefined) {
-          const trimChars = '^=>~'
-          while (trimChars.includes(node[0])) {
-            node = node.slice(1)
-          }
-          targets.node = node
-        }
-
-        return targets
-      })(),
-    }
-=======
     shippedProposals: true,
->>>>>>> 0c9d41f7
   },
 }
 
