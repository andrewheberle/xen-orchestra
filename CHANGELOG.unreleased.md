--- conflicted
+++ resolved
@@ -36,12 +36,9 @@
 >
 > In case of conflict, the highest (lowest in previous list) `$version` wins.
 
-<<<<<<< HEAD
 - @xen-orchestra/fs minor
 - vhd-lib minor
-=======
 - xen-api patch
->>>>>>> bf51ba86
 - xo-common minor
 - xo-server minor
 - xo-web minor