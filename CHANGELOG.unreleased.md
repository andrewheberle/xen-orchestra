> This file contains all changes that have not been released yet.
>
> Keep in mind the changelog is addressed to **users** and should be
> understandable by them.

### Enhancements

> Users must be able to say: “Nice enhancement, I'm eager to test it”

<<<<<<< HEAD
- [backup] improve merge speed after backup when using SMB3.1.1 or NFS4.2 (PR [#5481](https://github.com/vatesfr/xen-orchestra/pull/5481))
=======
- [Task] Display age and estimated duration (PR [#5530](https://github.com/vatesfr/xen-orchestra/pull/5530))
- [Proxy] Ask for a confirmation before upgrading a proxy with running backups (PR [#5533](https://github.com/vatesfr/xen-orchestra/pull/5533))
>>>>>>> f823690b

### Bug fixes

> Users must be able to say: “I had this issue, happy to know it's fixed”

- [VM/network] Change VIF's locking mode automatically to `locked` when adding allowed IPs (PR [#5472](https://github.com/vatesfr/xen-orchestra/pull/5472))
- [Backup Reports] Don't hide errors during plugin test [#5486](https://github.com/vatesfr/xen-orchestra/issues/5486) (PR [#5491](https://github.com/vatesfr/xen-orchestra/pull/5491))
- [Backup reports] Fix malformed sent email in case of multiple VMs (PR [#5479](https://github.com/vatesfr/xen-orchestra/pull/5479))

### Packages to release

> Packages will be released in the order they are here, therefore, they should
> be listed by inverse order of dependency.
>
> Rule of thumb: add packages on top.
>
> The format is the following: - `$packageName` `$version`
>
> Where `$version` is
>
> - patch: if the change is a bug fix or a simple code improvement
> - minor: if the change is a new feature
> - major: if the change breaks compatibility
>
> In case of conflict, the highest (lowest in previous list) `$version` wins.

<<<<<<< HEAD
- @xen-orchestra/fs minor
- vhd-lib minor
=======
- xo-common minor
>>>>>>> f823690b
- xo-server minor
- xo-web minor<|MERGE_RESOLUTION|>--- conflicted
+++ resolved
@@ -7,20 +7,13 @@
 
 > Users must be able to say: “Nice enhancement, I'm eager to test it”
 
-<<<<<<< HEAD
 - [backup] improve merge speed after backup when using SMB3.1.1 or NFS4.2 (PR [#5481](https://github.com/vatesfr/xen-orchestra/pull/5481))
-=======
 - [Task] Display age and estimated duration (PR [#5530](https://github.com/vatesfr/xen-orchestra/pull/5530))
 - [Proxy] Ask for a confirmation before upgrading a proxy with running backups (PR [#5533](https://github.com/vatesfr/xen-orchestra/pull/5533))
->>>>>>> f823690b
 
 ### Bug fixes
 
 > Users must be able to say: “I had this issue, happy to know it's fixed”
-
-- [VM/network] Change VIF's locking mode automatically to `locked` when adding allowed IPs (PR [#5472](https://github.com/vatesfr/xen-orchestra/pull/5472))
-- [Backup Reports] Don't hide errors during plugin test [#5486](https://github.com/vatesfr/xen-orchestra/issues/5486) (PR [#5491](https://github.com/vatesfr/xen-orchestra/pull/5491))
-- [Backup reports] Fix malformed sent email in case of multiple VMs (PR [#5479](https://github.com/vatesfr/xen-orchestra/pull/5479))
 
 ### Packages to release
 
@@ -39,11 +32,8 @@
 >
 > In case of conflict, the highest (lowest in previous list) `$version` wins.
 
-<<<<<<< HEAD
 - @xen-orchestra/fs minor
 - vhd-lib minor
-=======
 - xo-common minor
->>>>>>> f823690b
 - xo-server minor
 - xo-web minor